{
  "name": "documentation-hub",
<<<<<<< HEAD
  "version": "2.5.0",
=======
  "version": "2.3.0",
>>>>>>> a9ba38bf
  "description": "A modern document processing and session management desktop application",
  "main": "dist/electron/main.js",
  "scripts": {
    "dev": "vite",
    "build": "tsc && vite build",
    "build:electron": "electron-builder",
    "preview": "vite preview",
    "electron": "electron .",
    "electron:dev": "concurrently -k \"npm run dev\" \"wait-on http://localhost:5173 && electron .\"",
    "dist": "npm run build && npm run build:electron",
    "lint": "eslint . --ext .ts,.tsx",
    "format": "prettier --write \"src/**/*.{ts,tsx,css,md}\"",
    "typecheck": "tsc --noEmit",
    "test": "jest",
    "test:watch": "jest --watch",
    "test:coverage": "jest --coverage",
    "test:ci": "jest --ci --coverage --maxWorkers=2",
    "test:toc": "node test-debug-toc.js",
    "docs:generate": "typedoc",
    "docs:watch": "typedoc --watch",
    "prepare": "husky"
  },
  "keywords": [
    "electron",
    "typescript",
    "react",
    "vite",
    "desktop"
  ],
  "author": "",
  "license": "MIT",
  "devDependencies": {
    "@tailwindcss/postcss": "4.1.17",
    "@tailwindcss/vite": "4.1.17",
    "@testing-library/jest-dom": "^6.9.1",
    "@testing-library/react": "^16.3.0",
    "@types/adm-zip": "^0.5.7",
    "@types/jest": "^30.0.0",
    "@types/node": "24.10.1",
    "@types/react": "19.2.6",
    "@types/react-dom": "19.2.3",
    "@typescript-eslint/eslint-plugin": "8.47.0",
    "@typescript-eslint/parser": "8.47.0",
    "@vitejs/plugin-react": "5.1.1",
    "autoprefixer": "^10.4.22",
    "concurrently": "^9.2.1",
<<<<<<< HEAD
    "electron": "39.2.3",
    "electron-builder": "26.3.0",
    "eslint": "9.39.1",
=======
    "electron": "39.2.1",
    "electron-builder": "26.2.0",
    "eslint": "^9.39.1",
>>>>>>> a9ba38bf
    "eslint-config-prettier": "^10.1.8",
    "eslint-plugin-react": "^7.37.5",
    "eslint-plugin-react-hooks": "7.0.1",
    "husky": "^9.1.7",
    "jest": "^30.2.0",
    "jest-environment-jsdom": "^30.2.0",
    "postcss": "8.5.6",
    "prettier": "^3.6.2",
    "prettier-plugin-tailwindcss": "0.7.1",
    "react-router": "7.9.6",
    "tailwindcss": "4.1.17",
    "ts-jest": "^29.4.5",
    "typescript": "5.9.3",
    "vite": "7.2.4",
    "vite-plugin-electron": "^0.29.0",
    "vite-plugin-electron-renderer": "0.14.6",
    "wait-on": "^9.0.3"
  },
  "dependencies": {
    "@radix-ui/react-dialog": "^1.1.15",
    "@radix-ui/react-dropdown-menu": "^2.1.16",
    "@radix-ui/react-popover": "^1.1.15",
    "@radix-ui/react-select": "^2.2.6",
    "@radix-ui/react-separator": "^1.1.8",
    "@radix-ui/react-slot": "^1.2.4",
    "@radix-ui/react-switch": "^1.2.6",
    "@radix-ui/react-tabs": "^1.1.13",
    "@radix-ui/react-toast": "^1.2.15",
    "@radix-ui/react-tooltip": "^1.2.8",
    "@types/diff": "^7.0.2",
    "@types/react-window": "^1.8.8",
    "adm-zip": "^0.5.16",
    "build": "^0.1.4",
    "class-variance-authority": "^0.7.1",
    "clsx": "^2.1.1",
    "cmdk": "^1.1.1",
    "diff": "^8.0.2",
    "docx": "^9.5.1",
<<<<<<< HEAD
    "docxmlater": "^5.3.3",
=======
    "docxmlater": "^4.7.4",
>>>>>>> a9ba38bf
    "electron-log": "^5.4.3",
    "electron-updater": "6.7.2",
    "fast-diff": "^1.3.0",
    "framer-motion": "12.23.24",
    "fuse.js": "^7.1.0",
    "idb": "^8.0.3",
    "lucide-react": "0.554.0",
    "mammoth": "^1.11.0",
    "npm": "^11.6.3",
    "p-limit": "7.2.0",
    "react": "19.2.0",
    "react-dom": "19.2.0",
    "react-router-dom": "7.9.6",
    "react-window": "^2.2.3",
    "recharts": "3.4.1",
    "rimraf": "^6.1.2",
    "tailwind-merge": "^3.4.0",
    "tw-animate-css": "^1.4.0",
    "zustand": "^5.0.8"
  },
  "build": {
    "appId": "com.documentationhub.app",
    "productName": "Documentation Hub",
    "artifactName": "${productName}-Setup-${version}.${ext}",
    "asar": true,
    "asarUnpack": [
      "**/*.node"
    ],
    "directories": {
      "output": "release",
      "buildResources": "build"
    },
    "files": [
      "dist/**/*",
      "node_modules/**/*",
      "package.json"
    ],
    "icon": "build/icon.png",
    "win": {
      "target": [
        "nsis"
      ],
      "publish": [
        "github"
      ],
      "icon": "build/icon.ico",
      "artifactName": "Documentation-Hub-Setup-${version}.${ext}"
    },
    "nsis": {
      "oneClick": false,
      "allowToChangeInstallationDirectory": true,
      "perMachine": false,
      "createDesktopShortcut": true,
      "createStartMenuShortcut": true,
      "deleteAppDataOnUninstall": false,
      "artifactName": "Documentation-Hub-Setup-${version}.exe"
    },
    "mac": {
      "target": [
        "dmg"
      ],
      "category": "public.app-category.productivity",
      "publish": [
        "github"
      ],
      "icon": "build/icon.png",
      "artifactName": "Documentation-Hub-${version}.${ext}"
    },
    "dmg": {
      "contents": [
        {
          "x": 130,
          "y": 220
        },
        {
          "x": 410,
          "y": 220,
          "type": "link",
          "path": "/Applications"
        }
      ],
      "artifactName": "Documentation-Hub-${version}.dmg"
    },
    "linux": {
      "target": [
        "AppImage"
      ],
      "category": "Office",
      "publish": [
        "github"
      ],
      "icon": "build",
      "artifactName": "Documentation-Hub-${version}.${ext}"
    },
    "publish": {
      "provider": "github",
      "owner": "ItMeDiaTech",
      "repo": "Documentation_Hub",
      "private": false
    }
  }
}
<|MERGE_RESOLUTION|>--- conflicted
+++ resolved
@@ -1,207 +1,194 @@
-{
-  "name": "documentation-hub",
-<<<<<<< HEAD
-  "version": "2.5.0",
-=======
-  "version": "2.3.0",
->>>>>>> a9ba38bf
-  "description": "A modern document processing and session management desktop application",
-  "main": "dist/electron/main.js",
-  "scripts": {
-    "dev": "vite",
-    "build": "tsc && vite build",
-    "build:electron": "electron-builder",
-    "preview": "vite preview",
-    "electron": "electron .",
-    "electron:dev": "concurrently -k \"npm run dev\" \"wait-on http://localhost:5173 && electron .\"",
-    "dist": "npm run build && npm run build:electron",
-    "lint": "eslint . --ext .ts,.tsx",
-    "format": "prettier --write \"src/**/*.{ts,tsx,css,md}\"",
-    "typecheck": "tsc --noEmit",
-    "test": "jest",
-    "test:watch": "jest --watch",
-    "test:coverage": "jest --coverage",
-    "test:ci": "jest --ci --coverage --maxWorkers=2",
-    "test:toc": "node test-debug-toc.js",
-    "docs:generate": "typedoc",
-    "docs:watch": "typedoc --watch",
-    "prepare": "husky"
-  },
-  "keywords": [
-    "electron",
-    "typescript",
-    "react",
-    "vite",
-    "desktop"
-  ],
-  "author": "",
-  "license": "MIT",
-  "devDependencies": {
-    "@tailwindcss/postcss": "4.1.17",
-    "@tailwindcss/vite": "4.1.17",
-    "@testing-library/jest-dom": "^6.9.1",
-    "@testing-library/react": "^16.3.0",
-    "@types/adm-zip": "^0.5.7",
-    "@types/jest": "^30.0.0",
-    "@types/node": "24.10.1",
-    "@types/react": "19.2.6",
-    "@types/react-dom": "19.2.3",
-    "@typescript-eslint/eslint-plugin": "8.47.0",
-    "@typescript-eslint/parser": "8.47.0",
-    "@vitejs/plugin-react": "5.1.1",
-    "autoprefixer": "^10.4.22",
-    "concurrently": "^9.2.1",
-<<<<<<< HEAD
-    "electron": "39.2.3",
-    "electron-builder": "26.3.0",
-    "eslint": "9.39.1",
-=======
-    "electron": "39.2.1",
-    "electron-builder": "26.2.0",
-    "eslint": "^9.39.1",
->>>>>>> a9ba38bf
-    "eslint-config-prettier": "^10.1.8",
-    "eslint-plugin-react": "^7.37.5",
-    "eslint-plugin-react-hooks": "7.0.1",
-    "husky": "^9.1.7",
-    "jest": "^30.2.0",
-    "jest-environment-jsdom": "^30.2.0",
-    "postcss": "8.5.6",
-    "prettier": "^3.6.2",
-    "prettier-plugin-tailwindcss": "0.7.1",
-    "react-router": "7.9.6",
-    "tailwindcss": "4.1.17",
-    "ts-jest": "^29.4.5",
-    "typescript": "5.9.3",
-    "vite": "7.2.4",
-    "vite-plugin-electron": "^0.29.0",
-    "vite-plugin-electron-renderer": "0.14.6",
-    "wait-on": "^9.0.3"
-  },
-  "dependencies": {
-    "@radix-ui/react-dialog": "^1.1.15",
-    "@radix-ui/react-dropdown-menu": "^2.1.16",
-    "@radix-ui/react-popover": "^1.1.15",
-    "@radix-ui/react-select": "^2.2.6",
-    "@radix-ui/react-separator": "^1.1.8",
-    "@radix-ui/react-slot": "^1.2.4",
-    "@radix-ui/react-switch": "^1.2.6",
-    "@radix-ui/react-tabs": "^1.1.13",
-    "@radix-ui/react-toast": "^1.2.15",
-    "@radix-ui/react-tooltip": "^1.2.8",
-    "@types/diff": "^7.0.2",
-    "@types/react-window": "^1.8.8",
-    "adm-zip": "^0.5.16",
-    "build": "^0.1.4",
-    "class-variance-authority": "^0.7.1",
-    "clsx": "^2.1.1",
-    "cmdk": "^1.1.1",
-    "diff": "^8.0.2",
-    "docx": "^9.5.1",
-<<<<<<< HEAD
-    "docxmlater": "^5.3.3",
-=======
-    "docxmlater": "^4.7.4",
->>>>>>> a9ba38bf
-    "electron-log": "^5.4.3",
-    "electron-updater": "6.7.2",
-    "fast-diff": "^1.3.0",
-    "framer-motion": "12.23.24",
-    "fuse.js": "^7.1.0",
-    "idb": "^8.0.3",
-    "lucide-react": "0.554.0",
-    "mammoth": "^1.11.0",
-    "npm": "^11.6.3",
-    "p-limit": "7.2.0",
-    "react": "19.2.0",
-    "react-dom": "19.2.0",
-    "react-router-dom": "7.9.6",
-    "react-window": "^2.2.3",
-    "recharts": "3.4.1",
-    "rimraf": "^6.1.2",
-    "tailwind-merge": "^3.4.0",
-    "tw-animate-css": "^1.4.0",
-    "zustand": "^5.0.8"
-  },
-  "build": {
-    "appId": "com.documentationhub.app",
-    "productName": "Documentation Hub",
-    "artifactName": "${productName}-Setup-${version}.${ext}",
-    "asar": true,
-    "asarUnpack": [
-      "**/*.node"
-    ],
-    "directories": {
-      "output": "release",
-      "buildResources": "build"
-    },
-    "files": [
-      "dist/**/*",
-      "node_modules/**/*",
-      "package.json"
-    ],
-    "icon": "build/icon.png",
-    "win": {
-      "target": [
-        "nsis"
-      ],
-      "publish": [
-        "github"
-      ],
-      "icon": "build/icon.ico",
-      "artifactName": "Documentation-Hub-Setup-${version}.${ext}"
-    },
-    "nsis": {
-      "oneClick": false,
-      "allowToChangeInstallationDirectory": true,
-      "perMachine": false,
-      "createDesktopShortcut": true,
-      "createStartMenuShortcut": true,
-      "deleteAppDataOnUninstall": false,
-      "artifactName": "Documentation-Hub-Setup-${version}.exe"
-    },
-    "mac": {
-      "target": [
-        "dmg"
-      ],
-      "category": "public.app-category.productivity",
-      "publish": [
-        "github"
-      ],
-      "icon": "build/icon.png",
-      "artifactName": "Documentation-Hub-${version}.${ext}"
-    },
-    "dmg": {
-      "contents": [
-        {
-          "x": 130,
-          "y": 220
-        },
-        {
-          "x": 410,
-          "y": 220,
-          "type": "link",
-          "path": "/Applications"
-        }
-      ],
-      "artifactName": "Documentation-Hub-${version}.dmg"
-    },
-    "linux": {
-      "target": [
-        "AppImage"
-      ],
-      "category": "Office",
-      "publish": [
-        "github"
-      ],
-      "icon": "build",
-      "artifactName": "Documentation-Hub-${version}.${ext}"
-    },
-    "publish": {
-      "provider": "github",
-      "owner": "ItMeDiaTech",
-      "repo": "Documentation_Hub",
-      "private": false
-    }
-  }
-}
+{
+  "name": "documentation-hub",
+  "version": "2.5.0",
+  "description": "A modern document processing and session management desktop application",
+  "main": "dist/electron/main.js",
+  "scripts": {
+    "dev": "vite",
+    "build": "tsc && vite build",
+    "build:electron": "electron-builder",
+    "preview": "vite preview",
+    "electron": "electron .",
+    "electron:dev": "concurrently -k \"npm run dev\" \"wait-on http://localhost:5173 && electron .\"",
+    "dist": "npm run build && npm run build:electron",
+    "lint": "eslint . --ext .ts,.tsx",
+    "format": "prettier --write \"src/**/*.{ts,tsx,css,md}\"",
+    "typecheck": "tsc --noEmit",
+    "test": "jest",
+    "test:watch": "jest --watch",
+    "test:coverage": "jest --coverage",
+    "test:ci": "jest --ci --coverage --maxWorkers=2",
+    "test:toc": "node test-debug-toc.js || node test/scripts/test-debug-toc.js",
+    "clean": "scripts\\cleanup-project.bat",
+    "docs:generate": "typedoc",
+    "docs:watch": "typedoc --watch",
+    "prepare": "husky"
+  },
+  "keywords": [
+    "electron",
+    "typescript",
+    "react",
+    "vite",
+    "desktop"
+  ],
+  "author": "",
+  "license": "MIT",
+  "devDependencies": {
+    "@tailwindcss/postcss": "4.1.17",
+    "@tailwindcss/vite": "4.1.17",
+    "@testing-library/jest-dom": "^6.9.1",
+    "@testing-library/react": "^16.3.0",
+    "@types/adm-zip": "^0.5.7",
+    "@types/jest": "^30.0.0",
+    "@types/node": "24.10.1",
+    "@types/react": "19.2.6",
+    "@types/react-dom": "19.2.3",
+    "@typescript-eslint/eslint-plugin": "8.47.0",
+    "@typescript-eslint/parser": "8.47.0",
+    "@vitejs/plugin-react": "5.1.1",
+    "autoprefixer": "^10.4.22",
+    "concurrently": "^9.2.1",
+    "electron": "39.2.3",
+    "electron-builder": "26.3.0",
+    "eslint": "9.39.1",
+    "eslint-config-prettier": "^10.1.8",
+    "eslint-plugin-react": "^7.37.5",
+    "eslint-plugin-react-hooks": "7.0.1",
+    "husky": "^9.1.7",
+    "jest": "^30.2.0",
+    "jest-environment-jsdom": "^30.2.0",
+    "postcss": "8.5.6",
+    "prettier": "^3.6.2",
+    "prettier-plugin-tailwindcss": "0.7.1",
+    "react-router": "7.9.6",
+    "tailwindcss": "4.1.17",
+    "ts-jest": "^29.4.5",
+    "typescript": "5.9.3",
+    "vite": "7.2.4",
+    "vite-plugin-electron": "^0.29.0",
+    "vite-plugin-electron-renderer": "0.14.6",
+    "wait-on": "^9.0.3"
+  },
+  "dependencies": {
+    "@radix-ui/react-dialog": "^1.1.15",
+    "@radix-ui/react-dropdown-menu": "^2.1.16",
+    "@radix-ui/react-popover": "^1.1.15",
+    "@radix-ui/react-select": "^2.2.6",
+    "@radix-ui/react-separator": "^1.1.8",
+    "@radix-ui/react-slot": "^1.2.4",
+    "@radix-ui/react-switch": "^1.2.6",
+    "@radix-ui/react-tabs": "^1.1.13",
+    "@radix-ui/react-toast": "^1.2.15",
+    "@radix-ui/react-tooltip": "^1.2.8",
+    "@types/diff": "^7.0.2",
+    "@types/react-window": "^1.8.8",
+    "adm-zip": "^0.5.16",
+    "build": "^0.1.4",
+    "class-variance-authority": "^0.7.1",
+    "clsx": "^2.1.1",
+    "cmdk": "^1.1.1",
+    "diff": "^8.0.2",
+    "docx": "^9.5.1",
+    "docxmlater": "^5.3.3",
+    "electron-log": "^5.4.3",
+    "electron-updater": "6.7.2",
+    "fast-diff": "^1.3.0",
+    "framer-motion": "12.23.24",
+    "fuse.js": "^7.1.0",
+    "idb": "^8.0.3",
+    "lucide-react": "0.554.0",
+    "mammoth": "^1.11.0",
+    "npm": "^11.6.3",
+    "p-limit": "7.2.0",
+    "react": "19.2.0",
+    "react-dom": "19.2.0",
+    "react-router-dom": "7.9.6",
+    "react-window": "^2.2.3",
+    "recharts": "3.4.1",
+    "rimraf": "^6.1.2",
+    "tailwind-merge": "^3.4.0",
+    "tw-animate-css": "^1.4.0",
+    "zustand": "^5.0.8"
+  },
+  "build": {
+    "appId": "com.documentationhub.app",
+    "productName": "Documentation Hub",
+    "artifactName": "${productName}-Setup-${version}.${ext}",
+    "asar": true,
+    "asarUnpack": [
+      "**/*.node"
+    ],
+    "directories": {
+      "output": "release",
+      "buildResources": "build"
+    },
+    "files": [
+      "dist/**/*",
+      "node_modules/**/*",
+      "package.json"
+    ],
+    "icon": "build/icon.png",
+    "win": {
+      "target": [
+        "nsis"
+      ],
+      "publish": [
+        "github"
+      ],
+      "icon": "build/icon.ico",
+      "artifactName": "Documentation-Hub-Setup-${version}.${ext}"
+    },
+    "nsis": {
+      "oneClick": false,
+      "allowToChangeInstallationDirectory": true,
+      "perMachine": false,
+      "createDesktopShortcut": true,
+      "createStartMenuShortcut": true,
+      "deleteAppDataOnUninstall": false,
+      "artifactName": "Documentation-Hub-Setup-${version}.exe"
+    },
+    "mac": {
+      "target": [
+        "dmg"
+      ],
+      "category": "public.app-category.productivity",
+      "publish": [
+        "github"
+      ],
+      "icon": "build/icon.png",
+      "artifactName": "Documentation-Hub-${version}.${ext}"
+    },
+    "dmg": {
+      "contents": [
+        {
+          "x": 130,
+          "y": 220
+        },
+        {
+          "x": 410,
+          "y": 220,
+          "type": "link",
+          "path": "/Applications"
+        }
+      ],
+      "artifactName": "Documentation-Hub-${version}.dmg"
+    },
+    "linux": {
+      "target": [
+        "AppImage"
+      ],
+      "category": "Office",
+      "publish": [
+        "github"
+      ],
+      "icon": "build",
+      "artifactName": "Documentation-Hub-${version}.${ext}"
+    },
+    "publish": {
+      "provider": "github",
+      "owner": "ItMeDiaTech",
+      "repo": "Documentation_Hub",
+      "private": false
+    }
+  }
+}